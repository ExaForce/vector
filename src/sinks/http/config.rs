--- conflicted
+++ resolved
@@ -312,7 +312,6 @@
         use std::str::FromStr;
         use vector_lib::codecs::{JsonSerializerConfig, MetricTagValues};
 
-<<<<<<< HEAD
         let config = HttpSinkConfig {
             uri: UriSerde::from_str("http://127.0.0.1:9000/endpoint")
                 .expect("should never fail to parse"),
@@ -332,89 +331,20 @@
             payload_prefix: String::new(),
             payload_suffix: String::new(),
         };
-=======
-        let happy_encoder = EncodingConfigWithFraming::new(
-            None,
-            JsonSerializerConfig::new(MetricTagValues::Full).into(),
-            Transformer::default(),
-        );
-
-        fn get_config(encoding: EncodingConfigWithFraming) -> HttpSinkConfig {
-            HttpSinkConfig {
-                uri: UriSerde::from_str("http://127.0.0.1:9000/endpoint")
-                    .expect("should never fail to parse"),
-                method: HttpMethod::Post,
-                encoding,
-                auth: None,
-                headers: None,
-                compression: Compression::default(),
-                batch: BatchConfig::default(),
-                request: RequestConfig::default(),
-                tls: None,
-                acknowledgements: AcknowledgementsConfig::default(),
-                payload_prefix: String::new(),
-                payload_suffix: String::new(),
-            }
-        }
->>>>>>> a6da1d8f
-
-        fn get_external_resource(
-            config: &HttpSinkConfig,
-            encoding: Option<EncodingConfigWithFraming>,
-        ) -> ExternalResource {
-            ExternalResource::new(
-                ResourceDirection::Push,
-                HttpResourceConfig::from_parts(config.uri.uri.clone(), Some(config.method.into())),
-                if let Some(encoding) = encoding {
-                    encoding
-                } else {
-                    config.encoding.clone()
-                },
-            )
-        }
-
-        let happy_config = get_config(happy_encoder.clone());
-
-        let happy_external_resource = get_external_resource(&happy_config, None);
-
-        // this config uses the Gelf serializer, which requires the "level" field to
-        // be an integer
-        let sad_config = get_config(EncodingConfigWithFraming::new(
-            None,
-            GelfSerializerConfig::new().into(),
-            Transformer::default(),
-        ));
-
-        let sad_external_resource = get_external_resource(
-            &happy_config,
-            // the external resource needs to use an encoder that actually works, in order to
-            // get the event into the topology successfully
-            Some(happy_encoder),
+
+        let external_resource = ExternalResource::new(
+            ResourceDirection::Push,
+            HttpResourceConfig::from_parts(config.uri.uri.clone(), Some(config.method.into())),
+            config.encoding.clone(),
         );
 
         ValidationConfiguration::from_sink(
             Self::NAME,
-<<<<<<< HEAD
             vec![ComponentTestCaseConfig::from_sink(
                 config,
                 None,
                 Some(external_resource),
             )],
-=======
-            vec![
-                ComponentTestCaseConfig::from_sink(
-                    happy_config,
-                    None,
-                    Some(happy_external_resource),
-                ),
-                // this config only runs with the test case "encoding_error" in the yaml file.
-                ComponentTestCaseConfig::from_sink(
-                    sad_config,
-                    Some("encoding_error".to_owned()),
-                    Some(sad_external_resource),
-                ),
-            ],
->>>>>>> a6da1d8f
         )
     }
 }
