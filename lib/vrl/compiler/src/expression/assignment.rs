--- conflicted
+++ resolved
@@ -403,10 +403,9 @@
             Internal(ident, path) => {
                 // Get the provided path, or else insert into the variable
                 // without any path appended and return early.
-                let path = match path.is_root() {
-                    false => path,
-                    true => return ctx.state_mut().insert_variable(ident.clone(), value),
-                };
+                if path.is_root() {
+                    return ctx.state_mut().insert_variable(ident.clone(), value);
+                }
 
                 // Update existing variable using the provided path, or create a
                 // new value in the store.
@@ -424,7 +423,6 @@
         }
     }
 
-<<<<<<< HEAD
     #[cfg(feature = "llvm")]
     fn emit_llvm_insert<'ctx>(&self, ctx: &mut crate::llvm::Context<'ctx>) -> Result<(), String> {
         match self {
@@ -506,13 +504,14 @@
                 );
                 Ok(())
             }
-=======
+        }
+    }
+
     fn lookup(&self) -> Lookup<'_> {
         match self {
             Self::Noop => Lookup::root(),
             Self::Internal(_, path) => path.to_lookup(),
             Self::External(path) => path.to_lookup(),
->>>>>>> 2b2259ce
         }
     }
 }
