use std::fmt;

use lookup::LookupBuf;
use value::{
    kind::{remove, Collection},
    Kind, Value,
};

use crate::{
    expression::{Container, Resolved, Variable},
    parser::ast::Ident,
    state::{ExternalEnv, LocalEnv},
    type_def::Details,
    Context, Expression, TypeDef,
};

#[derive(Clone, PartialEq)]
pub struct Query {
    target: Target,
    path: LookupBuf,
}

impl Query {
    // TODO:
    // - error when trying to index into object
    // - error when trying to path into array
    pub fn new(target: Target, path: LookupBuf) -> Self {
        Query { target, path }
    }

    pub fn path(&self) -> &LookupBuf {
        &self.path
    }

    pub fn target(&self) -> &Target {
        &self.target
    }

    pub fn is_external(&self) -> bool {
        matches!(self.target, Target::External)
    }

    pub fn as_variable(&self) -> Option<&Variable> {
        match &self.target {
            Target::Internal(variable) => Some(variable),
            _ => None,
        }
    }

    pub fn variable_ident(&self) -> Option<&Ident> {
        match &self.target {
            Target::Internal(v) => Some(v.ident()),
            _ => None,
        }
    }

    pub fn expression_target(&self) -> Option<&dyn Expression> {
        match &self.target {
            Target::FunctionCall(expr) => Some(expr),
            Target::Container(expr) => Some(expr),
            _ => None,
        }
    }

    pub fn delete_type_def(
        &self,
        external: &mut ExternalEnv,
    ) -> Result<Option<Kind>, remove::Error> {
        if let Some(ref mut target) = external.target().as_mut() {
            let value = target.value.clone();
            let mut type_def = target.type_def.clone();

            let result = type_def.remove_at_path(
                &self.path.to_lookup(),
                remove::Strategy {
                    coalesced_path: remove::CoalescedPath::Reject,
                },
            );

            external.update_target(Details { type_def, value });

            return result;
        }

        Ok(None)
    }
}

impl Expression for Query {
    fn resolve(&self, ctx: &mut Context) -> Resolved {
        use Target::*;

        let value = match &self.target {
            External => {
                return Ok(ctx
                    .target()
                    .target_get(&self.path)
                    .ok()
                    .flatten()
                    .cloned()
                    .unwrap_or(Value::Null))
            }
            Internal(variable) => variable.resolve(ctx)?,
            FunctionCall(call) => call.resolve(ctx)?,
            Container(container) => container.resolve(ctx)?,
        };

        Ok(crate::Target::target_get(&value, &self.path)
            .ok()
            .flatten()
            .cloned()
            .unwrap_or(Value::Null))
    }

    fn as_value(&self) -> Option<Value> {
        match self.target {
            Target::Internal(ref variable) => variable
                .value()
                .and_then(|v| v.get_by_path(self.path()))
                .cloned(),
            _ => None,
        }
    }

    fn type_def(&self, state: (&LocalEnv, &ExternalEnv)) -> TypeDef {
        use Target::*;

        match &self.target {
            External => match state.1.target() {
                None if self.path().is_root() => TypeDef::object(Collection::any()).infallible(),
                None => TypeDef::any().infallible(),
                Some(details) => details.clone().type_def.at_path(&self.path.to_lookup()),
            },

            Internal(variable) => variable.type_def(state).at_path(&self.path.to_lookup()),
            FunctionCall(call) => call.type_def(state).at_path(&self.path.to_lookup()),
            Container(container) => container.type_def(state).at_path(&self.path.to_lookup()),
        }
    }
<<<<<<< HEAD

    fn compile_to_vm(
        &self,
        vm: &mut crate::vm::Vm,
        state: (&mut LocalEnv, &mut ExternalEnv),
    ) -> Result<(), String> {
        // Write the target depending on what target we are trying to retrieve.
        let variable = match &self.target {
            Target::External => {
                vm.write_opcode(OpCode::GetPath);
                vm::Variable::External(self.path.clone())
            }
            Target::Internal(variable) => {
                vm.write_opcode(OpCode::GetPath);
                vm::Variable::Internal(variable.ident().clone(), self.path.clone())
            }
            Target::FunctionCall(call) => {
                // Write the code to call the function.
                call.compile_to_vm(vm, state)?;

                // Then retrieve the given path from the returned value that has been pushed on the stack
                vm.write_opcode(OpCode::GetPath);
                vm::Variable::Stack(self.path.clone())
            }
            Target::Container(container) => {
                // Write the code to create the container onto the stack.
                container.compile_to_vm(vm, state)?;

                // Then retrieve the given path from the returned value that has been pushed on the stack
                vm.write_opcode(OpCode::GetPath);
                vm::Variable::Stack(self.path.clone())
            }
        };

        let target = vm.get_target(&variable);
        vm.write_primitive(target);

        Ok(())
    }

    #[cfg(feature = "llvm")]
    fn emit_llvm<'ctx>(
        &self,
        state: (&mut LocalEnv, &mut ExternalEnv),
        ctx: &mut crate::llvm::Context<'ctx>,
    ) -> Result<(), String> {
        let result_ref = ctx.result_ref();
        let path_name = format!("{}", self.path);
        let path_ref = ctx
            .into_const(self.path.clone(), &path_name)
            .as_pointer_value();

        match &self.target {
            Target::External => {
                let vrl_expression_query_target_external =
                    ctx.vrl_expression_query_target_external();
                vrl_expression_query_target_external.build_call(
                    ctx.builder(),
                    ctx.context_ref(),
                    ctx.builder().build_bitcast(
                        path_ref,
                        vrl_expression_query_target_external
                            .function
                            .get_nth_param(1)
                            .unwrap()
                            .get_type()
                            .into_pointer_type(),
                        "cast",
                    ),
                    result_ref,
                );

                return Ok(());
            }
            Target::Internal(variable) => variable.emit_llvm(state, ctx)?,
            Target::FunctionCall(call) => call.emit_llvm(state, ctx)?,
            Target::Container(container) => container.emit_llvm(state, ctx)?,
        };

        let vrl_expression_query_target = ctx.vrl_expression_query_target();
        vrl_expression_query_target.build_call(
            ctx.builder(),
            ctx.builder().build_bitcast(
                path_ref,
                vrl_expression_query_target
                    .function
                    .get_nth_param(0)
                    .unwrap()
                    .get_type()
                    .into_pointer_type(),
                "cast",
            ),
            result_ref,
        );

        Ok(())
    }
=======
>>>>>>> d483777f
}

impl fmt::Display for Query {
    fn fmt(&self, f: &mut fmt::Formatter<'_>) -> fmt::Result {
        write!(f, "{}{}", self.target, self.path)
    }
}

impl fmt::Debug for Query {
    fn fmt(&self, f: &mut fmt::Formatter<'_>) -> fmt::Result {
        write!(f, "Query({:?}, {:?})", self.target, self.path)
    }
}

#[derive(Clone, PartialEq)]
pub enum Target {
    Internal(Variable),
    External,

    #[cfg(feature = "expr-function_call")]
    FunctionCall(crate::expression::FunctionCall),
    #[cfg(not(feature = "expr-function_call"))]
    FunctionCall(crate::expression::Noop),
    Container(Container),
}

impl fmt::Display for Target {
    fn fmt(&self, f: &mut fmt::Formatter<'_>) -> fmt::Result {
        use Target::*;

        match self {
            Internal(v) => v.fmt(f),
            External => write!(f, "."),
            FunctionCall(v) => v.fmt(f),
            Container(v) => v.fmt(f),
        }
    }
}

impl fmt::Debug for Target {
    fn fmt(&self, f: &mut fmt::Formatter<'_>) -> fmt::Result {
        use Target::*;

        match self {
            Internal(v) => write!(f, "Internal({:?})", v),
            External => f.write_str("External"),
            FunctionCall(v) => v.fmt(f),
            Container(v) => v.fmt(f),
        }
    }
}

#[cfg(test)]
mod tests {
    use super::*;
    use crate::state;

    #[test]
    fn test_type_def() {
        let query = Query {
            target: Target::External,
            path: LookupBuf::root(),
        };

        let state = (&state::LocalEnv::default(), &state::ExternalEnv::default());
        let type_def = query.type_def(state);

        assert!(type_def.is_infallible());
        assert!(type_def.is_object());

        let object = type_def.as_object().unwrap();

        assert!(object.is_any());
    }
}<|MERGE_RESOLUTION|>--- conflicted
+++ resolved
@@ -136,46 +136,6 @@
             FunctionCall(call) => call.type_def(state).at_path(&self.path.to_lookup()),
             Container(container) => container.type_def(state).at_path(&self.path.to_lookup()),
         }
-    }
-<<<<<<< HEAD
-
-    fn compile_to_vm(
-        &self,
-        vm: &mut crate::vm::Vm,
-        state: (&mut LocalEnv, &mut ExternalEnv),
-    ) -> Result<(), String> {
-        // Write the target depending on what target we are trying to retrieve.
-        let variable = match &self.target {
-            Target::External => {
-                vm.write_opcode(OpCode::GetPath);
-                vm::Variable::External(self.path.clone())
-            }
-            Target::Internal(variable) => {
-                vm.write_opcode(OpCode::GetPath);
-                vm::Variable::Internal(variable.ident().clone(), self.path.clone())
-            }
-            Target::FunctionCall(call) => {
-                // Write the code to call the function.
-                call.compile_to_vm(vm, state)?;
-
-                // Then retrieve the given path from the returned value that has been pushed on the stack
-                vm.write_opcode(OpCode::GetPath);
-                vm::Variable::Stack(self.path.clone())
-            }
-            Target::Container(container) => {
-                // Write the code to create the container onto the stack.
-                container.compile_to_vm(vm, state)?;
-
-                // Then retrieve the given path from the returned value that has been pushed on the stack
-                vm.write_opcode(OpCode::GetPath);
-                vm::Variable::Stack(self.path.clone())
-            }
-        };
-
-        let target = vm.get_target(&variable);
-        vm.write_primitive(target);
-
-        Ok(())
     }
 
     #[cfg(feature = "llvm")]
@@ -235,8 +195,6 @@
 
         Ok(())
     }
-=======
->>>>>>> d483777f
 }
 
 impl fmt::Display for Query {
