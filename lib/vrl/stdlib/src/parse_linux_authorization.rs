use vrl::prelude::*;

use crate::parse_syslog::ParseSyslogFn;

#[derive(Clone, Copy, Debug)]
pub struct ParseLinuxAuthorization;

impl Function for ParseLinuxAuthorization {
    fn identifier(&self) -> &'static str {
        "parse_linux_authorization"
    }

    fn parameters(&self) -> &'static [Parameter] {
        &[Parameter {
            keyword: "value",
            kind: kind::BYTES,
            required: true,
        }]
    }

    fn examples(&self) -> &'static [Example] {
        &[Example {
            title: "\
            parse authorization event",
            source: r#"parse_linux_authorization!(s'Mar 23 01:49:58 localhost sshd[1111]: Accepted publickey for eng from 10.1.1.1 port 8888 ssh2: RSA SHA256:foobar')"#,
            result: Ok(indoc! {r#"{
                "appname": "sshd",
                "hostname": "localhost",
                "message": "Accepted publickey for eng from 10.1.1.1 port 8888 ssh2: RSA SHA256:foobar",
                "procid": 1111,
                "timestamp": "2022-03-23T01:49:58Z"
            }"#}),
        }]
    }

    fn compile(
        &self,
        _state: (&mut state::LocalEnv, &mut state::ExternalEnv),
        _ctx: &mut FunctionCompileContext,
        mut arguments: ArgumentList,
    ) -> Compiled {
        let value = arguments.required("value");

        // The parse_linux_authorization function is just an alias for parse_syslog
        Ok(Box::new(ParseSyslogFn { value }))
    }
<<<<<<< HEAD

    fn call_by_vm(&self, ctx: &mut Context, args: &mut VmArgumentList) -> Resolved {
        let value = args.required("value");
        super::parse_syslog::parse_syslog(value, ctx)
    }

    fn symbol(&self) -> Option<(&'static str, usize)> {
        super::parse_syslog::ParseSyslog.symbol()
    }
=======
>>>>>>> d483777f
}<|MERGE_RESOLUTION|>--- conflicted
+++ resolved
@@ -44,16 +44,8 @@
         // The parse_linux_authorization function is just an alias for parse_syslog
         Ok(Box::new(ParseSyslogFn { value }))
     }
-<<<<<<< HEAD
-
-    fn call_by_vm(&self, ctx: &mut Context, args: &mut VmArgumentList) -> Resolved {
-        let value = args.required("value");
-        super::parse_syslog::parse_syslog(value, ctx)
-    }
 
     fn symbol(&self) -> Option<(&'static str, usize)> {
         super::parse_syslog::ParseSyslog.symbol()
     }
-=======
->>>>>>> d483777f
 }