use ::value::Value;
use vrl::prelude::*;

use crate::util::round_to_precision;

fn floor(precision: Option<Value>, value: Value) -> Resolved {
    let precision = match precision {
        Some(value) => value.try_integer()?,
        None => 0,
    };
    match value {
        Value::Float(f) => Ok(Value::from_f64_or_zero(round_to_precision(
            *f,
            precision,
            f64::floor,
        ))),
        value @ Value::Integer(_) => Ok(value),
        value => Err(value::Error::Expected {
            got: value.kind(),
            expected: Kind::float() | Kind::integer(),
        }
        .into()),
    }
}

#[derive(Clone, Copy, Debug)]
pub struct Floor;

impl Function for Floor {
    fn identifier(&self) -> &'static str {
        "floor"
    }

    fn parameters(&self) -> &'static [Parameter] {
        &[
            Parameter {
                keyword: "value",
                kind: kind::ANY,
                required: true,
            },
            Parameter {
                keyword: "precision",
                kind: kind::ANY,
                required: false,
            },
        ]
    }

    fn compile(
        &self,
        _state: (&mut state::LocalEnv, &mut state::ExternalEnv),
        _ctx: &mut FunctionCompileContext,
        mut arguments: ArgumentList,
    ) -> Compiled {
        let value = arguments.required("value");
        let precision = arguments.optional("precision");

        Ok(Box::new(FloorFn { value, precision }))
    }

    fn examples(&self) -> &'static [Example] {
        &[Example {
            title: "floor",
            source: r#"floor(9.8)"#,
            result: Ok("9.0"),
        }]
    }
<<<<<<< HEAD

    fn call_by_vm(&self, _ctx: &mut Context, args: &mut VmArgumentList) -> Resolved {
        let value = args.required("value");
        let precision = args.optional("precision");

        floor(precision, value)
    }

    fn symbol(&self) -> Option<(&'static str, usize)> {
        Some(("vrl_fn_floor", vrl_fn_floor as _))
    }
=======
>>>>>>> d483777f
}

#[derive(Clone, Debug)]
struct FloorFn {
    value: Box<dyn Expression>,
    precision: Option<Box<dyn Expression>>,
}

impl Expression for FloorFn {
    fn resolve(&self, ctx: &mut Context) -> Resolved {
        let precision = self
            .precision
            .as_ref()
            .map(|expr| expr.resolve(ctx))
            .transpose()?;
        let value = self.value.resolve(ctx)?;

        floor(precision, value)
    }

    fn type_def(&self, state: (&state::LocalEnv, &state::ExternalEnv)) -> TypeDef {
        match Kind::from(self.value.type_def(state)) {
            v if v.is_float() || v.is_integer() => v.into(),
            _ => Kind::integer().or_float().into(),
        }
    }
}

#[inline(never)]
#[no_mangle]
pub extern "C" fn vrl_fn_floor(
    value: &mut Value,
    precision: &mut Option<Value>,
    result: &mut Resolved,
) {
    let value = {
        let mut moved = Value::Null;
        std::mem::swap(value, &mut moved);
        moved
    };
    let precision = {
        let mut moved = None;
        std::mem::swap(precision, &mut moved);
        moved
    };

    *result = floor(precision, value);
}

#[cfg(test)]
mod tests {
    use super::*;

    test_function![
        floor => Floor;

        lower {
            args: func_args![value: 1234.2],
            want: Ok(value!(1234.0)),
            tdef: TypeDef::float(),
        }

        higher {
            args: func_args![value: 1234.8],
            want: Ok(value!(1234.0)),
            tdef: TypeDef::float(),
        }

        exact {
            args: func_args![value: 1234],
            want: Ok(value!(1234)),
            tdef: TypeDef::integer(),
        }

        precision {
            args: func_args![value: 1234.39429,
                             precision: 1],
            want: Ok(value!(1234.3)),
            tdef: TypeDef::float(),
        }

        bigger_precision {
            args: func_args![value: 1234.56789,
                             precision: 4],
            want: Ok(value!(1234.5678)),
            tdef: TypeDef::float(),
        }

        huge_number {
            args: func_args![value: 9876543210123456789098765432101234567890987654321.987654321,
                             precision: 5],
            want: Ok(value!(9876543210123456789098765432101234567890987654321.98765)),
            tdef: TypeDef::float(),
        }
    ];
}<|MERGE_RESOLUTION|>--- conflicted
+++ resolved
@@ -65,20 +65,10 @@
             result: Ok("9.0"),
         }]
     }
-<<<<<<< HEAD
-
-    fn call_by_vm(&self, _ctx: &mut Context, args: &mut VmArgumentList) -> Resolved {
-        let value = args.required("value");
-        let precision = args.optional("precision");
-
-        floor(precision, value)
-    }
 
     fn symbol(&self) -> Option<(&'static str, usize)> {
         Some(("vrl_fn_floor", vrl_fn_floor as _))
     }
-=======
->>>>>>> d483777f
 }
 
 #[derive(Clone, Debug)]
