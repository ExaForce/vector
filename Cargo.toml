[package]
name = "vector"
version = "0.23.0"
authors = ["Vector Contributors <vector@datadoghq.com>"]
edition = "2021"
description = "A lightweight and ultra-fast tool for building observability pipelines"
homepage = "https://vector.dev"
license = "MPL-2.0"
readme = "README.md"
publish = false
default-run = "vector"
autobenches = false # our benchmarks are not runnable on their own either way
rust-version = "1.62.0"

[[bin]]
name = "graphql-schema"
path = "src/api/schema/gen.rs"
required-features = ["default-no-api-client"]

[[bin]]
name = "secret-backend-example"
path = "src/config/loading/secret_backend_example.rs"

[profile.dev]
split-debuginfo = "unpacked" # Faster debug builds on macOS

# CI-based builds use full release optimization.  See scripts/environment/release-flags.sh.
# This results in roughly a 5% reduction in performance when compiling locally vs when
# compiled via the CI pipeline.
[profile.release]
debug = false # Do not include debug symbols in the executable.

[profile.bench]
debug = true

[package.metadata.deb]
name = "vector"
section = "admin"
maintainer-scripts = "distribution/debian/scripts/"
conf-files = ["/etc/vector/vector.toml", "/etc/default/vector"]
assets = [
  ["target/release/vector", "/usr/bin/", "755"],
  ["config/vector.toml", "/etc/vector/vector.toml", "644"],
  ["config/examples/*", "/etc/vector/examples/", "644"],
  ["distribution/systemd/vector.service", "/lib/systemd/system/vector.service", "644"],
  ["distribution/systemd/vector.default", "/etc/default/vector", "600"]
]
license-file = ["target/debian-license.txt"]
extended-description-file = "target/debian-extended-description.txt"

[package.metadata.deb.systemd-units]
unit-scripts = "distribution/systemd/"
enable = false
start = false

# libc requirements are defined by `cross`
# https://github.com/rust-embedded/cross#supported-targets
# Though, it seems like aarch64 libc is actually 2.18 and not 2.19
[package.metadata.deb.variants.armv7-unknown-linux-gnueabihf]
depends = "libc6 (>= 2.15)"

[package.metadata.deb.variants.x86_64-unknown-linux-gnu]
depends = "libc6 (>= 2.15)"

[package.metadata.deb.variants.x86_64-unknown-linux-musl]
depends = ""

[package.metadata.deb.variants.aarch64-unknown-linux-gnu]
depends = "libc6 (>= 2.18)"

[package.metadata.deb.variants.aarch64-unknown-linux-musl]
depends = ""

[workspace]
members = [
  ".",
  "lib/codecs",
  "lib/enrichment",
  "lib/vector-buffers",
  "lib/vector-common",
  "lib/vector-config",
  "lib/vector-config-common",
  "lib/vector-config-macros",
  "lib/vector-core",
  "lib/dnsmsg-parser",
  "lib/fakedata",
  "lib/file-source",
  "lib/k8s-e2e-tests",
  "lib/k8s-test-framework",
  "lib/lookup",
  "lib/portpicker",
  "lib/prometheus-parser",
  "lib/tracing-limit",
  "lib/vector-api-client",
  "lib/value",
  "lib/vrl/cli",
  "lib/vrl/compiler",
  "lib/vrl/core",
  "lib/vrl/diagnostic",
  "lib/vrl/parser",
  "lib/vrl/stdlib",
  "lib/vrl/tests",
  "lib/vrl/proptests",
  "lib/vrl/vrl",
  "lib/vector-vrl-functions",
  "lib/datadog/grok",
  "lib/datadog/search-syntax",
  "lib/datadog/filter",
]

[dependencies]
# Internal libs
codecs = { path = "lib/codecs", default-features = false }
dnsmsg-parser = { path = "lib/dnsmsg-parser", optional = true }
enrichment = { path = "lib/enrichment" }
fakedata = { path = "lib/fakedata", optional = true }
file-source = { path = "lib/file-source", optional = true }
lookup = { path = "lib/lookup" }
portpicker = { path = "lib/portpicker" }
prometheus-parser = { path = "lib/prometheus-parser", optional = true }
tracing-limit = { path = "lib/tracing-limit" }
value = { path = "lib/value" }
vector_buffers = { path = "lib/vector-buffers", default-features = false }
vector_common = { path = "lib/vector-common" }
vector_config = { path = "lib/vector-config" }
vector_config_common = { path = "lib/vector-config-common" }
vector_config_macros = { path = "lib/vector-config-macros" }
vector_core = { path = "lib/vector-core", default-features = false, features = ["vrl"] }
vector-api-client = { path = "lib/vector-api-client", optional = true }
vector-vrl-functions = { path = "lib/vector-vrl-functions" }
vrl-cli = { path = "lib/vrl/cli", optional = true }

# Tokio / Futures
async-stream = { version = "0.3.3", default-features = false }
async-trait = { version = "0.1.56", default-features = false }
futures = { version = "0.3.21", default-features = false, features = ["compat", "io-compat"], package = "futures" }
tokio = { version = "1.19.2", default-features = false, features = ["full"] }
tokio-openssl = { version = "0.6.3", default-features = false }
tokio-stream = { version = "0.1.9", default-features = false, features = ["net", "sync", "time"] }
tokio-util = { version = "0.7", default-features = false, features = ["io", "time"] }
console-subscriber = { version = "0.1.6", default-features = false, optional = true }

# Tracing
tracing = { version = "0.1.34", default-features = false }
tracing-core = { version = "0.1.26", default-features = false }
tracing-futures = { version = "0.2.5", default-features = false, features = ["futures-03"] }
tracing-subscriber = { version = "0.3.14", default-features = false, features = ["ansi", "env-filter", "fmt", "json", "registry", "tracing-log"] }
tracing-tower = { git = "https://github.com/tokio-rs/tracing", default-features = false, rev = "e0642d949891546a3bb7e47080365ee7274f05cd" }

# Metrics
metrics = { version = "0.17.1", default-features = false, features = ["std"] }
metrics-tracing-context = { version = "0.9.0", default-features = false }

# AWS - Official SDK
aws-config = { version = "0.15.0", default-features = false, features = ["rustls"], optional = true }
aws-types = { version = "0.15.0", default-features = false, features = ["hardcoded-credentials"], optional = true }
aws-sdk-s3 = { version = "0.15.0", default-features = false, features = ["rustls"], optional = true }
aws-sdk-sqs = { version = "0.15.0", default-features = false, features = ["rustls"], optional = true }
aws-sdk-cloudwatch = { version = "0.15.0", default-features = false, features = ["rustls"], optional = true }
aws-sdk-cloudwatchlogs = { version = "0.15.0", default-features = false, features = ["rustls"], optional = true }
aws-sdk-elasticsearch = {version = "0.15.0", default-features = false, features = ["rustls"], optional = true }
aws-sdk-firehose = { version = "0.15.0", default-features = false, features = ["rustls"], optional = true }
aws-sdk-kinesis = { version = "0.15.0", default-features = false, features = ["rustls"], optional = true }
aws-sigv4 = { version = "0.15.0", default-features = false, optional = true }
aws-smithy-async = { version = "0.45.0", default-features = false, optional = true }
aws-smithy-client = { version = "0.45.0", default-features = false, features = ["client-hyper"], optional = true}
aws-smithy-http = { version = "0.45.0", default-features = false, features = ["event-stream"], optional = true }
aws-smithy-http-tower = { version = "0.45.0", default-features = false, optional = true }
aws-smithy-types = { version = "0.45.0", default-features = false, optional = true }

# Azure
azure_core = { git = "https://github.com/Azure/azure-sdk-for-rust.git", rev = "b7171eb40909f7f2805f4622e076f8a6dbbe2d98", default-features = false, features = ["enable_reqwest"], optional = true }
azure_identity = { git = "https://github.com/Azure/azure-sdk-for-rust.git", rev = "b7171eb40909f7f2805f4622e076f8a6dbbe2d98", default-features = false, features = ["enable_reqwest"], optional = true }
azure_storage = { git = "https://github.com/Azure/azure-sdk-for-rust.git", rev = "b7171eb40909f7f2805f4622e076f8a6dbbe2d98", default-features = false, optional = true }
azure_storage_blobs = { git = "https://github.com/Azure/azure-sdk-for-rust.git", rev = "b7171eb40909f7f2805f4622e076f8a6dbbe2d98", default-features = false, optional = true }

# Tower
tower = { version = "0.4.13", default-features = false, features = ["buffer", "limit", "retry", "timeout", "util"] }
# Serde
serde = { version = "1.0.138", default-features = false, features = ["derive"] }
serde-toml-merge = { version = "0.3.0", default-features = false }
serde_bytes = { version = "0.11.6", default-features = false, features = ["std"], optional = true }
serde_json = { version = "1.0.82", default-features = false, features = ["raw_value"] }
serde_with = { version = "1.14.0", default-features = false, features = ["macros"], optional = true }
serde_yaml = { version = "0.8.25", default-features = false }

# Messagepack
rmp-serde = { version = "1.1.0", default-features = false, optional = true }
rmpv = { version = "1.0.0", default-features = false, features = ["with-serde"], optional = true }

# Prost
prost = { version = "0.10.4", default-features = false, features = ["std"] }
prost-types = { version = "0.10.1", default-features = false, optional = true }

# GCP
goauth = { version = "0.13.0", optional = true }
smpl_jwt = { version = "0.7.1", default-features = false, optional = true }

# API
async-graphql = { version = "4.0.4", default-features = false, optional = true, features = ["chrono"] }
async-graphql-warp = { version = "4.0.4", default-features = false, optional = true }
itertools = { version = "0.10.3", default-features = false, optional = true }

# API client
crossterm = { version = "0.24.0", default-features = false, features = ["event-stream"], optional = true }
num-format = { version = "0.4.0", default-features = false, features = ["with-num-bigint"], optional = true }
number_prefix = { version = "0.4.0", default-features = false, features = ["std"], optional = true }
tui = { version = "0.18.0", optional = true, default-features = false, features = ["crossterm"] }

# Datadog Pipelines
datadog-filter = { path = "lib/datadog/filter" }
datadog-search-syntax = { path = "lib/datadog/search-syntax" }
hex = { version = "0.4.3", default-features = false, optional = true }
sha2 = { version = "0.10.2", default-features = false, optional = true }

# VRL Lang
vrl = { path = "lib/vrl/vrl" }
vrl-stdlib = { path = "lib/vrl/stdlib" }

# External libs
arc-swap = { version = "1.5", default-features = false, optional = true }
async-compression = { version = "0.3.12", default-features = false, features = ["tokio", "gzip", "zstd"], optional = true }
avro-rs = { version = "0.13.0", default-features = false, optional = true }
axum = { version = "0.5.11", default-features = false }
base64 = { version = "0.13.0", default-features = false, optional = true }
bloom = { version = "0.3.2", default-features = false, optional = true }
bollard = { version = "0.13.0", default-features = false, features = ["ssl"] }
bytes = { version = "1.1.0", default-features = false, features = ["serde"] }
bytesize = { version = "1.1.0", default-features = false }
chrono = { version = "0.4.19", default-features = false, features = ["serde"] }
cidr-utils = { version = "0.5.7", default-features = false }
clap = { version = "3.2.8", default-features = false, features = ["derive", "env", "std"] }
colored = { version = "2.0.0", default-features = false }
csv = { version = "1.1", default-features = false, optional = true }
derivative = { version = "2.2.0", default-features = false }
dirs-next = { version = "2.0.0", default-features = false, optional = true }
dyn-clone = { version = "1.0.6", default-features = false }
encoding_rs = { version = "0.8.31", default-features = false, features = ["serde"] }
exitcode = { version = "1.1.2", default-features = false }
flate2 = { version = "1.0.24", default-features = false, features = ["default"] }
futures-util = { version = "0.3.21", default-features = false }
glob = { version = "0.3.0", default-features = false }
governor = { version = "0.4.1", default-features = false, features = ["dashmap", "jitter", "std"], optional = true }
grok = { version = "2.0.0", default-features = false, optional = true }
h2 = { version = "0.3.13", default-features = false, optional = true }
hash_hasher = { version = "2.0.0", default-features = false, optional  = true }
headers = { version = "0.3.6", default-features = false }
hostname = { version = "0.3.1", default-features = false }
http = { version = "0.2.8", default-features = false }
http-body = { version = "0.4.5", default-features = false }
hyper = { version = "0.14.20", default-features = false, features = ["client", "runtime", "http1", "http2", "server", "stream"] }
hyper-openssl = { version = "0.9.2", default-features = false }
hyper-proxy = { version = "0.9.1", default-features = false, features = ["openssl-tls"] }
indexmap = { version = "~1.9.1", default-features = false, features = ["serde"] }
infer = { version = "0.9.0", default-features = false, optional = true}
indoc = { version = "1.0.6", default-features = false }
inventory = { version = "0.1.10", default-features = false }
k8s-openapi = { version = "0.15.0", default-features = false, features = ["api", "v1_19"], optional = true }
kube = { version = "0.73.1", default-features = false, features = ["client", "native-tls", "runtime"], optional = true }
listenfd = { version = "1.0.0", default-features = false, optional = true }
logfmt = { version = "0.0.2", default-features = false, optional = true }
lru = { version = "0.7.7", default-features = false, optional = true }
maxminddb = { version = "0.23.0", default-features = false, optional = true }
md-5 = { version = "0.10", default-features = false, optional = true }
mongodb = { version = "2.2.2", default-features = false, features = ["tokio-runtime"], optional = true }
nats = { version = "0.21.0", default-features = false, optional = true }
nkeys = { version = "0.2.0", default-features = false, optional = true }
nom = { version = "7.1.1", default-features = false, optional = true }
notify = { version = "4.0.17", default-features = false }
once_cell = { version = "1.13", default-features = false }
openssl = { version = "0.10.40", default-features = false, features = ["vendored"] }
openssl-probe = { version = "0.1.5", default-features = false }
ordered-float = { version = "3.0.0", default-features = false }
percent-encoding = { version = "2.1.0", default-features = false }
pin-project = { version = "1.0.11", default-features = false }
postgres-openssl = { version = "0.5.0", default-features = false, features = ["runtime"], optional = true }
pulsar = { version = "4.1.2", default-features = false, features = ["tokio-runtime", "auth-oauth2"], optional = true }
rand = { version = "0.8.5", default-features = false, features = ["small_rng"] }
rand_distr = { version = "0.4.3", default-features = false }
rdkafka = { version = "0.27.0", default-features = false, features = ["tokio", "libz", "ssl", "zstd"], optional = true }
redis = { version = "0.21.5", default-features = false, features = ["connection-manager", "tokio-comp", "tokio-native-tls-comp"], optional = true }
regex = { version = "1.6.0", default-features = false, features = ["std", "perf"] }
roaring = { version = "0.9.0", default-features = false, optional = true }
seahash = { version = "4.1.0", default-features = false, optional = true }
semver = { version = "1.0.12", default-features = false, features = ["serde", "std"], optional = true }
smallvec = { version = "1", default-features = false, features = ["union"] }
snafu = { version = "0.7.1", default-features = false, features = ["futures"] }
snap = { version = "1.0.5", default-features = false, optional = true }
socket2 = { version = "0.4.4", default-features = false }
stream-cancel = { version = "0.8.1", default-features = false }
strip-ansi-escapes = { version = "0.1.1", default-features = false }
syslog = { version = "6.0.1", default-features = false, optional = true }
tikv-jemallocator = { version = "0.5.0", default-features = false, optional = true }
tokio-postgres = { version = "0.7.6", default-features = false, features = ["runtime", "with-chrono-0_4"], optional = true }
tokio-tungstenite = {version = "0.17.1", default-features = false, features = ["connect"], optional = true}
toml = { version = "0.5.9", default-features = false }
tonic = { version = "0.7.2", optional = true, default-features = false, features = ["transport", "codegen", "prost", "tls", "tls-roots", "compression"] }
trust-dns-proto = { version = "0.21.0", default-features = false, features = ["dnssec"], optional = true }
typetag = { version = "0.2.0", default-features = false }
url = { version = "2.2.2", default-features = false, features = ["serde"] }
uuid = { version = "1", default-features = false, features = ["serde", "v4"] }
warp = { version = "0.3.1", default-features = false }

# depending on fork for bumped nix dependency
# https://github.com/heim-rs/heim/pull/360
heim = { git = "https://github.com/vectordotdev/heim.git", branch="update-nix", default-features = false, features = ["cpu", "disk", "host", "memory", "net"], optional = true }

# make sure to update the external docs when the Lua version changes
mlua = { version = "0.8.1", default-features = false, features = ["lua54", "send", "vendored"], optional = true }

[target.'cfg(windows)'.dependencies]
schannel = "0.1.20"
windows-service = "0.4.0"

[target.'cfg(target_os = "macos")'.dependencies]
security-framework = "2.6.1"

[target.'cfg(unix)'.dependencies]
atty = { version = "0.2.14", default-features = false }
nix = { version = "0.24.1", default-features = false, features = ["socket", "signal"] }

[build-dependencies]
prost-build = { version = "0.10.4", default-features = false, optional = true }
tonic-build = { version = "0.7", default-features = false, features = ["transport", "prost", "compression"], optional = true }

[dev-dependencies]
approx = "0.5.1"
assert_cmd = { version = "2.0.4", default-features = false }
azure_core = { git = "https://github.com/Azure/azure-sdk-for-rust.git", rev = "b7171eb40909f7f2805f4622e076f8a6dbbe2d98", default-features = false, features = ["enable_reqwest", "azurite_workaround"] }
azure_identity = { git = "https://github.com/Azure/azure-sdk-for-rust.git", rev = "b7171eb40909f7f2805f4622e076f8a6dbbe2d98", default-features = false, features = ["enable_reqwest"] }
azure_storage = { git = "https://github.com/Azure/azure-sdk-for-rust.git", rev = "b7171eb40909f7f2805f4622e076f8a6dbbe2d98", default-features = false, features = ["azurite_workaround"] }
azure_storage_blobs = { git = "https://github.com/Azure/azure-sdk-for-rust.git", rev = "b7171eb40909f7f2805f4622e076f8a6dbbe2d98", default-features = false, features = ["azurite_workaround"] }
base64 = "0.13.0"
criterion = { version = "0.3.6", features = ["html_reports", "async_tokio"] }
libc = "0.2.126"
pretty_assertions = "1.2.1"
proptest = "1.0"
quickcheck = "1.0.3"
reqwest = { version = "0.11", features = ["json"] }
tempfile = "3.3.0"
tokio = { version = "1.19.2", features = ["test-util"] }
tokio-test = "0.4.2"
tower-test = "0.4.0"
value = { path = "lib/value", features = ["test"] }
vector_core = { path = "lib/vector-core", default-features = false, features = ["vrl", "test"] }
wiremock = "0.5.13"

[patch.crates-io]
# A patch for lib/vector-core/buffers, addresses Issue 7514
leveldb-sys = { git = "https://github.com/vectordotdev/leveldb-sys.git", branch = "leveldb_mmap_limit" }
# Removes dependency on `time` v0.1
# https://github.com/chronotope/chrono/pull/578
chrono = { git = "https://github.com/vectordotdev/chrono.git", branch = "no-default-time" }
# Adds `Status::is_reset` test, remove after the next version is released.
h2 = { git = "https://github.com/hyperium/h2.git", rev = "f6aa3be6719270cd7b4094ee1940751b5f4ec88e" }

[features]
# Default features for *-unknown-linux-gnu and *-apple-darwin
default = ["api", "api-client", "enrichment-tables", "sinks", "sources", "sources-dnstap", "transforms", "unix", "rdkafka?/gssapi-vendored", "vrl-cli", "enterprise"]
# Default features for *-unknown-linux-* which make use of `cmake` for dependencies
default-cmake = ["api", "api-client", "enrichment-tables", "rdkafka?/cmake_build", "sinks", "sources", "sources-dnstap", "transforms", "unix", "rdkafka?/gssapi-vendored", "vrl-cli", "enterprise"]
# Default features for *-pc-windows-msvc
# TODO: Enable SASL https://github.com/vectordotdev/vector/pull/3081#issuecomment-659298042
default-msvc = ["api", "api-client", "enrichment-tables", "rdkafka?/cmake_build", "sinks", "sources", "transforms", "vrl-cli", "enterprise"]
default-musl = ["api", "api-client", "enrichment-tables", "rdkafka?/cmake_build", "sinks", "sources", "sources-dnstap", "transforms", "unix", "rdkafka?/gssapi-vendored", "vrl-cli", "enterprise"]
default-no-api-client = ["api", "enrichment-tables", "sinks", "sources", "sources-dnstap", "transforms", "unix", "rdkafka?/gssapi-vendored", "vrl-cli", "enterprise"]
default-no-vrl-cli = ["api", "sinks", "sources", "sources-dnstap", "transforms", "unix", "rdkafka?/gssapi-vendored", "enterprise"]
tokio-console = ["dep:console-subscriber", "tokio/tracing"]

all-logs = ["sinks-logs", "sources-logs", "sources-dnstap", "transforms-logs"]
all-metrics = ["sinks-metrics", "sources-metrics", "transforms-metrics", "enterprise"]

# Target specific release features.
# The `make` tasks will select this according to the appropriate triple.
# Use this section to turn off or on specific features for specific triples.
target-aarch64-unknown-linux-gnu = ["api", "api-client", "enrichment-tables", "rdkafka?/cmake_build", "sinks", "sources", "sources-dnstap", "transforms", "unix", "vrl-cli", "enterprise"]
target-aarch64-unknown-linux-musl = ["api", "api-client", "enrichment-tables", "rdkafka?/cmake_build", "sinks", "sources", "sources-dnstap", "transforms", "unix", "vrl-cli", "enterprise"]
target-armv7-unknown-linux-gnueabihf = ["api", "api-client", "enrichment-tables", "rdkafka?/cmake_build", "sinks", "sources", "sources-dnstap", "transforms", "unix", "vrl-cli", "enterprise"]
target-armv7-unknown-linux-musleabihf = ["api", "api-client", "rdkafka?/cmake_build", "enrichment-tables", "sinks", "sources", "sources-dnstap", "transforms", "vrl-cli", "enterprise"]
target-x86_64-unknown-linux-gnu = ["api", "api-client", "rdkafka?/cmake_build", "enrichment-tables", "sinks", "sources", "sources-dnstap", "transforms", "unix", "rdkafka?/gssapi-vendored", "vrl-cli", "enterprise"]
target-x86_64-unknown-linux-musl = ["api", "api-client", "rdkafka?/cmake_build", "enrichment-tables", "sinks", "sources", "sources-dnstap", "transforms", "unix", "vrl-cli", "enterprise"]
# Does not currently build
target-powerpc64le-unknown-linux-gnu = ["api", "api-client", "enrichment-tables", "rdkafka?/cmake_build", "sinks", "sources", "sources-dnstap", "transforms", "unix", "vrl-cli", "enterprise"]
# Currently doesn't build due to lack of support for 64-bit atomics
target-powerpc-unknown-linux-gnu = ["api", "api-client", "enrichment-tables", "rdkafka?/cmake_build", "sinks", "sources", "sources-dnstap", "transforms", "unix", "vrl-cli", "enterprise"]

# Enables features that work only on systems providing `cfg(unix)`
unix = ["tikv-jemallocator"]

# Enables kubernetes dependencies and shared code. Kubernetes-related sources,
# transforms and sinks should depend on this feature.
kubernetes = ["dep:k8s-openapi", "dep:kube"]

docker = ["dep:dirs-next"]

# API
api = [
  "dep:async-graphql",
  "dep:async-graphql-warp",
  "dep:base64",
  "dep:itertools",
  "vector_core/api",
]

# API client
api-client = [
  "dep:crossterm",
  "dep:num-format",
  "dep:number_prefix",
  "dep:tui",
  "vector_core/api",
  "dep:vector-api-client",
]

aws-core = [
  "aws-config",
  "dep:aws-types",
  "dep:aws-smithy-async",
  "dep:aws-smithy-client",
  "dep:aws-smithy-http",
  "dep:aws-smithy-http-tower",
  "dep:aws-smithy-types"
]

# Anything that requires Protocol Buffers.
protobuf-build = ["dep:tonic-build", "dep:prost-build"]

gcp = ["dep:base64", "dep:goauth", "dep:smpl_jwt"]

# Enrichment Tables
enrichment-tables = ["enrichment-tables-file","enrichment-tables-geoip"]
enrichment-tables-file = [ "dep:csv", "dep:seahash", "dep:hash_hasher" ]
enrichment-tables-geoip = ["dep:maxminddb"]

# Sources
sources = ["sources-logs", "sources-metrics"]
sources-logs = [
  "sources-aws_kinesis_firehose",
  "sources-aws_s3",
  "sources-aws_sqs",
  "sources-datadog_agent",
  "sources-demo_logs",
  "sources-docker_logs",
  "sources-exec",
  "sources-file",
  "sources-fluent",
  "sources-gcp_pubsub",
  "sources-heroku_logs",
  "sources-http",
  "sources-internal_logs",
  "sources-journald",
  "sources-kafka",
  "sources-kubernetes_logs",
  "sources-logstash",
  "sources-nats",
  "sources-redis",
  "sources-socket",
  "sources-splunk_hec",
  "sources-stdin",
  "sources-syslog",
  "sources-vector",
]
sources-metrics = [
  "sources-apache_metrics",
  "sources-aws_ecs_metrics",
  "sources-eventstoredb_metrics",
  "sources-host_metrics",
  "sources-internal_metrics",
  "sources-mongodb_metrics",
  "sources-nginx_metrics",
  "sources-postgresql_metrics",
  "sources-prometheus",
  "sources-statsd",
  "sources-vector",
]

sources-apache_metrics = []
sources-aws_ecs_metrics = []
sources-aws_kinesis_firehose = ["dep:base64", "dep:infer", "sources-utils-tls"]
sources-aws_s3 = ["aws-core", "dep:aws-sdk-sqs", "dep:aws-sdk-s3", "dep:semver", "dep:async-compression", "sources-aws_sqs", "tokio-util/io"]
sources-aws_sqs = ["aws-core", "dep:aws-sdk-sqs"]
sources-datadog_agent = ["sources-utils-tls", "sources-utils-http-error", "protobuf-build"]
sources-demo_logs = ["dep:fakedata"]
sources-dnstap = ["dep:base64", "dep:trust-dns-proto", "dep:dnsmsg-parser", "protobuf-build"]
sources-docker_logs = ["docker"]
sources-eventstoredb_metrics = []
sources-exec = []
sources-file = ["dep:file-source"]
sources-fluent = ["dep:base64", "listenfd", "tokio-util/net", "dep:rmpv", "dep:rmp-serde", "sources-utils-tcp-keepalive", "sources-utils-tcp-socket", "sources-utils-tls", "dep:serde_bytes"]
sources-gcp_pubsub = ["gcp", "dep:h2", "dep:prost-types", "protobuf-build", "dep:tonic"]
sources-heroku_logs = ["sources-utils-http", "sources-utils-http-query", "sources-http"]
sources-host_metrics = ["dep:heim"]
sources-http = ["sources-utils-http", "sources-utils-http-query"]
sources-internal_logs = []
sources-internal_metrics = []
sources-journald = []
sources-kafka = ["dep:rdkafka"]
sources-kubernetes_logs = ["dep:file-source", "kubernetes", "transforms-reduce"]
sources-logstash = ["listenfd", "tokio-util/net", "sources-utils-tcp-keepalive", "sources-utils-tcp-socket", "sources-utils-tls"]
sources-mongodb_metrics = ["dep:mongodb"]
sources-nats = ["dep:nats", "dep:nkeys"]
sources-nginx_metrics = ["dep:nom"]
sources-postgresql_metrics = ["dep:postgres-openssl", "dep:tokio-postgres"]
sources-prometheus = ["dep:prometheus-parser", "sinks-prometheus", "sources-http", "sources-utils-http"]
sources-redis= ["dep:redis"]
sources-socket = ["listenfd", "tokio-util/net", "sources-utils-udp", "sources-utils-tcp-keepalive", "sources-utils-tcp-socket", "sources-utils-tls", "sources-utils-unix"]
sources-splunk_hec = ["sources-utils-tls", "dep:roaring"]
sources-statsd = ["listenfd", "sources-utils-tcp-keepalive", "sources-utils-tcp-socket", "sources-utils-tls", "sources-utils-udp", "sources-utils-unix", "tokio-util/net"]
sources-stdin = ["tokio-util/io"]
sources-syslog = ["listenfd", "tokio-util/net", "sources-utils-udp", "sources-utils-tcp-keepalive", "sources-utils-tcp-socket", "sources-utils-tls", "sources-utils-unix", "codecs/syslog"]
sources-utils-http = ["dep:snap", "sources-utils-tls", "sources-utils-http-auth", "sources-utils-http-encoding", "sources-utils-http-error", "sources-utils-http-prelude"]
sources-utils-http-auth = ["sources-utils-http-error"]
sources-utils-http-encoding = ["dep:snap", "sources-utils-http-error"]
sources-utils-http-error = []
sources-utils-http-prelude = ["sources-utils-http", "sources-utils-tls", "sources-utils-http-auth", "sources-utils-http-encoding", "sources-utils-http-error"]
sources-utils-http-query = []
sources-utils-tcp-keepalive = []
sources-utils-tcp-socket = []
sources-utils-tls = []
sources-utils-udp = []
sources-utils-unix = []
sources-vector = ["listenfd", "sources-utils-tcp-keepalive", "sources-utils-tcp-socket", "sources-utils-tls", "dep:tonic", "protobuf-build"]

# Transforms
transforms = ["transforms-logs", "transforms-metrics"]
transforms-logs = [
  "transforms-aws_ec2_metadata",
  "transforms-dedupe",
  "transforms-filter",
  "transforms-geoip",
  "transforms-log_to_metric",
  "transforms-lua",
  "transforms-metric_to_log",
  "transforms-pipelines",
  "transforms-reduce",
  "transforms-remap",
  "transforms-route",
  "transforms-sample",
  "transforms-throttle",
]
transforms-metrics = [
  "transforms-aggregate",
  "transforms-filter",
  "transforms-log_to_metric",
  "transforms-lua",
  "transforms-metric_to_log",
  "transforms-pipelines",
  "transforms-remap",
  "transforms-tag_cardinality_limit",
  "transforms-throttle",
]

transforms-aggregate = []
transforms-aws_ec2_metadata = ["dep:arc-swap"]
transforms-dedupe = ["dep:lru"]
transforms-filter = []
transforms-geoip = ["dep:maxminddb"]
transforms-log_to_metric = []
transforms-lua = ["dep:mlua", "vector_core/lua"]
transforms-metric_to_log = []
transforms-pipelines = ["transforms-filter", "transforms-route"]
transforms-reduce = []
transforms-remap = []
transforms-route = []
transforms-sample = ["dep:seahash"]
transforms-tag_cardinality_limit = ["dep:bloom"]
transforms-throttle = ["dep:governor"]

# Sinks
sinks = ["sinks-logs", "sinks-metrics"]
sinks-logs = [
  "sinks-aws_cloudwatch_logs",
  "sinks-aws_kinesis_firehose",
  "sinks-aws_kinesis_streams",
  "sinks-aws_s3",
  "sinks-aws_sqs",
  "sinks-axiom",
  "sinks-azure_blob",
  "sinks-azure_monitor_logs",
  "sinks-blackhole",
  "sinks-clickhouse",
  "sinks-console",
  "sinks-datadog_archives",
  "sinks-datadog_events",
  "sinks-datadog_logs",
  "sinks-datadog_traces",
  "sinks-elasticsearch",
  "sinks-file",
  "sinks-gcp",
  "sinks-honeycomb",
  "sinks-http",
  "sinks-humio",
  "sinks-influxdb",
  "sinks-kafka",
  "sinks-logdna",
  "sinks-loki",
  "sinks-nats",
  "sinks-new_relic_logs",
  "sinks-new_relic",
  "sinks-papertrail",
  "sinks-pulsar",
  "sinks-redis",
  "sinks-sematext",
  "sinks-socket",
  "sinks-splunk_hec",
  "sinks-vector",
  "sinks-websocket",
]
sinks-metrics = [
  "sinks-aws_cloudwatch_metrics",
  "sinks-blackhole",
  "sinks-console",
  "sinks-datadog_metrics",
  "sinks-humio",
  "sinks-influxdb",
  "sinks-kafka",
  "sinks-prometheus",
  "sinks-sematext",
  "sinks-statsd",
  "sinks-vector",
  "sinks-splunk_hec"
]

sinks-aws_cloudwatch_logs = ["aws-core", "dep:aws-sdk-cloudwatchlogs"]
sinks-aws_cloudwatch_metrics = ["aws-core", "dep:aws-sdk-cloudwatch"]
sinks-aws_kinesis_firehose = ["aws-core", "dep:aws-sdk-firehose"]
sinks-aws_kinesis_streams = ["aws-core", "dep:aws-sdk-kinesis"]
sinks-aws_s3 = ["dep:base64", "dep:md-5", "aws-core", "dep:aws-sdk-s3"]
sinks-aws_sqs = ["aws-core", "dep:aws-sdk-sqs"]
sinks-axiom = ["sinks-elasticsearch"]
sinks-azure_blob = ["dep:azure_core", "dep:azure_identity", "dep:azure_storage", "dep:azure_storage_blobs"]
sinks-azure_monitor_logs = []
sinks-blackhole = []
sinks-clickhouse = []
sinks-console = []
sinks-datadog_archives = ["sinks-aws_s3", "sinks-azure_blob", "sinks-gcp"]
sinks-datadog_events = []
sinks-datadog_logs = []
sinks-datadog_metrics = ["protobuf-build", "sinks-azure_blob"]
sinks-datadog_traces = ["protobuf-build", "dep:rmpv", "dep:rmp-serde", "dep:serde_bytes"]
sinks-elasticsearch = ["aws-core", "dep:aws-sigv4", "transforms-metric_to_log"]
sinks-file = ["dep:async-compression"]
sinks-gcp = ["dep:base64", "gcp"]
sinks-honeycomb = []
sinks-http = []
sinks-humio = ["sinks-splunk_hec", "transforms-metric_to_log"]
sinks-influxdb = []
sinks-kafka = ["dep:rdkafka"]
sinks-logdna = []
sinks-loki = []
sinks-nats = ["dep:nats", "dep:nkeys"]
sinks-new_relic_logs = ["sinks-http"]
sinks-new_relic = []
sinks-papertrail = ["dep:syslog"]
sinks-prometheus = ["dep:prometheus-parser", "dep:snap", "sources-utils-tls", "dep:serde_with"]
sinks-pulsar = ["dep:avro-rs", "dep:pulsar"]
sinks-redis = ["dep:redis"]
sinks-sematext = ["sinks-elasticsearch", "sinks-influxdb"]
sinks-socket = ["sinks-utils-udp"]
sinks-splunk_hec = []
sinks-statsd = ["sinks-utils-udp", "tokio-util/net"]
sinks-utils-udp = []
sinks-vector = ["sinks-utils-udp", "dep:tonic", "protobuf-build"]
sinks-websocket = ["dep:tokio-tungstenite"]

# Datadog integration
enterprise = [
  "dep:hex",
  "dep:sha2",
  "sinks-datadog_logs",
  "sinks-datadog_metrics",
  "sources-host_metrics",
  "sources-internal_logs",
  "sources-internal_metrics",
  "transforms-remap",
  "transforms-filter",
]

# Identifies that the build is a nightly build
nightly = []

# Testing-related features
all-integration-tests = [
  "aws-integration-tests",
  "axiom-integration-tests",
  "azure-integration-tests",
  "clickhouse-integration-tests",
  "datadog-agent-integration-tests",
  "datadog-logs-integration-tests",
  "datadog-metrics-integration-tests",
  "datadog-traces-integration-tests",
  "docker-logs-integration-tests",
  "es-integration-tests",
  "eventstoredb_metrics-integration-tests",
  "fluent-integration-tests",
  "gcp-cloud-storage-integration-tests",
  "gcp-integration-tests",
  "gcp-pubsub-integration-tests",
  "humio-integration-tests",
  "influxdb-integration-tests",
  "kafka-integration-tests",
  "logstash-integration-tests",
  "loki-integration-tests",
  "mongodb_metrics-integration-tests",
  "nats-integration-tests",
  "nginx-integration-tests",
  "postgresql_metrics-integration-tests",
  "prometheus-integration-tests",
  "pulsar-integration-tests",
  "redis-integration-tests",
  "splunk-integration-tests",
  "dnstap-integration-tests",
]

aws-integration-tests = [
  "aws-cloudwatch-logs-integration-tests",
  "aws-cloudwatch-metrics-integration-tests",
  "aws-ec2-metadata-integration-tests",
  "aws-ecs-metrics-integration-tests",
  "aws-kinesis-firehose-integration-tests",
  "aws-kinesis-streams-integration-tests",
  "aws-s3-integration-tests",
  "aws-sqs-integration-tests",
]

azure-integration-tests = [
  "azure-blob-integration-tests"
]

aws-cloudwatch-logs-integration-tests = ["sinks-aws_cloudwatch_logs"]
aws-cloudwatch-metrics-integration-tests = ["sinks-aws_cloudwatch_metrics"]
aws-ec2-metadata-integration-tests = ["transforms-aws_ec2_metadata"]
aws-ecs-metrics-integration-tests = ["sources-aws_ecs_metrics"]
aws-kinesis-firehose-integration-tests = ["sinks-aws_kinesis_firehose", "dep:aws-sdk-elasticsearch", "sinks-elasticsearch"]
aws-kinesis-streams-integration-tests = ["sinks-aws_kinesis_streams"]
aws-s3-integration-tests = ["sinks-aws_s3", "sources-aws_s3"]
aws-sqs-integration-tests = ["sinks-aws_sqs", "sources-aws_sqs"]
axiom-integration-tests = ["sinks-axiom"]
azure-blob-integration-tests = ["sinks-azure_blob"]
clickhouse-integration-tests = ["sinks-clickhouse"]
datadog-agent-integration-tests = ["sources-datadog_agent"]
datadog-logs-integration-tests = ["sinks-datadog_logs"]
datadog-metrics-integration-tests = ["sinks-datadog_metrics"]
datadog-traces-integration-tests = ["sinks-datadog_traces"]
docker-logs-integration-tests = ["sources-docker_logs", "unix"]
es-integration-tests = ["sinks-elasticsearch"]
eventstoredb_metrics-integration-tests = ["sources-eventstoredb_metrics"]
fluent-integration-tests = ["docker", "sources-fluent"]
gcp-cloud-storage-integration-tests = ["sinks-gcp"]
gcp-integration-tests = ["sinks-gcp"]
gcp-pubsub-integration-tests = ["sinks-gcp", "sources-gcp_pubsub"]
humio-integration-tests = ["sinks-humio"]
influxdb-integration-tests = ["sinks-influxdb"]
kafka-integration-tests = ["sinks-kafka", "sources-kafka"]
logstash-integration-tests = ["docker", "sources-logstash"]
loki-integration-tests = ["sinks-loki"]
mongodb_metrics-integration-tests = ["sources-mongodb_metrics"]
nats-integration-tests = ["sinks-nats", "sources-nats"]
nginx-integration-tests = ["sources-nginx_metrics"]
postgresql_metrics-integration-tests = ["sources-postgresql_metrics"]
prometheus-integration-tests = ["sinks-prometheus", "sources-prometheus"]
pulsar-integration-tests = ["sinks-pulsar"]
redis-integration-tests = ["sinks-redis", "sources-redis"]
splunk-integration-tests = ["sinks-splunk_hec"]
dnstap-integration-tests = ["sources-dnstap"]
disable-resolv-conf = []
shutdown-tests = ["api", "sinks-blackhole", "sinks-console", "sinks-prometheus", "sources", "transforms-log_to_metric", "transforms-lua", "transforms-remap", "unix"]
cli-tests = ["sinks-blackhole", "sinks-socket", "sources-demo_logs", "sources-file"]
vector-api-tests = [
  "sources-demo_logs",
  "transforms-log_to_metric",
  "transforms-remap",
  "sinks-blackhole"
]
vector-unit-test-tests = [
  "sources-demo_logs",
  "transforms-remap",
  "transforms-route",
  "transforms-filter",
  "transforms-reduce",
  "transforms-log_to_metric",
  "sinks-console"
]
enterprise-tests = [
  "enterprise",
  "sources-demo_logs",
  "sinks-blackhole",
  "sinks-loki",
  "api",
]

# Grouping together features for benchmarks. We exclude the API client due to it causing the build process to run out
# of memory when those additional dependencies are built in CI.
benches = [
  "sinks-file",
  "sinks-http",
  "sinks-socket",
  "sources-file",
  "sources-socket",
  "sources-syslog",
  "transforms-lua",
  "transforms-sample",
]
dnstap-benches = ["sources-dnstap"]
language-benches = ["sinks-socket", "sources-socket", "transforms-lua", "transforms-remap"]
# Separate benching process for metrics due to the nature of the bootstrap procedures.
statistic-benches = []
metrics-benches = ["sinks-socket", "sources-socket"]
remap-benches = ["transforms-remap"]
remap-vrl-benches = ["transforms-remap"]
remap-vrl-batched-benches = ["transforms-remap"]
transform-benches = ["transforms-filter", "transforms-dedupe", "transforms-reduce", "transforms-route"]
codecs-benches = []
loki-benches = ["sinks-loki"]
enrichment-tables-benches = ["enrichment-tables-file","enrichment-tables-geoip"]

[[bench]]
name = "default"
harness = false
required-features = ["benches"]

[[bench]]
name = "dnstap"
path = "benches/dnstap/mod.rs"
harness = false
required-features = ["dnstap-benches"]

[[bench]]
name = "remap"
harness = false
required-features = ["remap-benches"]

[[bench]]
<<<<<<< HEAD
name = "remap_vrl"
path = "benches/remap_vrl.rs"
harness = false
required-features = ["remap-vrl-benches"]

[[bench]]
name = "remap_vrl_batched"
path = "benches/remap_vrl_batched.rs"
harness = false
required-features = ["remap-vrl-batched-benches"]

[[bench]]
name = "enrichment_tables_file"
=======
name = "enrichment_tables"
>>>>>>> 7fc33f30
harness = false
required-features = ["enrichment-tables-benches"]

[[bench]]
name = "languages"
harness = false
required-features = ["language-benches"]

[[bench]]
name = "loki"
harness = false
required-features = ["loki-benches"]

[[bench]]
name = "distribution_statistic"
harness = false
required-features = ["statistic-benches"]

[[bench]]
name = "transform"
path = "benches/transform/main.rs"
harness = false
test = false
required-features = ["transform-benches"]

[[bench]]
name = "codecs"
path = "benches/codecs/main.rs"
harness = false
required-features = ["codecs-benches"]<|MERGE_RESOLUTION|>--- conflicted
+++ resolved
@@ -831,7 +831,6 @@
 required-features = ["remap-benches"]
 
 [[bench]]
-<<<<<<< HEAD
 name = "remap_vrl"
 path = "benches/remap_vrl.rs"
 harness = false
@@ -844,10 +843,7 @@
 required-features = ["remap-vrl-batched-benches"]
 
 [[bench]]
-name = "enrichment_tables_file"
-=======
 name = "enrichment_tables"
->>>>>>> 7fc33f30
 harness = false
 required-features = ["enrichment-tables-benches"]
 
